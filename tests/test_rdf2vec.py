import os
import pickle

import numpy as np
import pytest

from pyrdf2vec.graphs import KG, Vertex
from pyrdf2vec.rdf2vec import RDF2VecTransformer
from pyrdf2vec.walkers import RandomWalker, WLWalker

LOOP = [
    ["Alice", "knows", "Bob"],
    ["Alice", "knows", "Dean"],
    ["Bob", "knows", "Dean"],
    ["Dean", "loves", "Alice"],
]
LONG_CHAIN = [
    ["Alice", "knows", "Bob"],
    ["Alice", "knows", "Dean"],
    ["Bob", "knows", "Mathilde"],
    ["Mathilde", "knows", "Alfy"],
    ["Alfy", "knows", "Stephane"],
    ["Stephane", "knows", "Alfred"],
    ["Alfred", "knows", "Emma"],
    ["Emma", "knows", "Julio"],
]
URL = "http://pyRDF2Vec"

KG_LOOP = KG()
KG_CHAIN = KG()

KGS = [KG_LOOP, KG_CHAIN]
ROOTS_WITHOUT_URL = ["Alice", "Bob", "Dean"]


class TestRDF2VecTransformer:
    @pytest.fixture(scope="session")
    def setup(self):
        for i, graph in enumerate([LOOP, LONG_CHAIN]):
            for row in graph:
                subj = Vertex(f"{URL}#{row[0]}")
                obj = Vertex((f"{URL}#{row[2]}"))
                pred = Vertex(
                    (f"{URL}#{row[1]}"), predicate=True, vprev=subj, vnext=obj
                )
                if i == 0:
                    KG_LOOP.add_walk(subj, pred, obj)
                else:
                    KG_CHAIN.add_walk(subj, pred, obj)

    def test_fail_load_transformer(self):
        pickle.dump([0, 1, 2], open("tmp", "wb"))
        with pytest.raises(ValueError):
            RDF2VecTransformer.load("tmp")
        os.remove("tmp")

    @pytest.mark.parametrize("kg", KGS)
    def test_get_walks(self, setup, kg):
        transformer = RDF2VecTransformer(verbose=2)
        assert len(transformer._walks) == 0
        with pytest.raises(ValueError):
            transformer.get_walks(kg, ["does", "not", "exist"])
        transformer.get_walks(
            kg, [f"{URL}#{entity}" for entity in ROOTS_WITHOUT_URL]
        )
        assert len(transformer._walks) > 0

    @pytest.mark.parametrize("kg", KGS)
    def test_fit_transform(self, kg):
        entities = [f"{URL}#{entity}" for entity in ROOTS_WITHOUT_URL]
        transformer = RDF2VecTransformer()
        walks = transformer.get_walks(kg, entities)
        np.testing.assert_array_equal(
            RDF2VecTransformer().fit_transform(kg, entities)[0],
            transformer.fit(walks).transform(kg, entities)[0],
        )

    def test_load_save_transformer(self):
        RDF2VecTransformer(
            walkers=[
                RandomWalker(2, None, random_state=42),
                WLWalker(2, 2, random_state=42),
            ]
        ).save()
        transformer = RDF2VecTransformer.load()
        assert len(transformer.walkers) == 2
        assert isinstance(transformer.walkers[0], RandomWalker)
        assert isinstance(transformer.walkers[1], WLWalker)
        os.remove("transformer_data")

    @pytest.mark.parametrize("kg", KGS)
    def test_transform(self, setup, kg):
        entities = [f"{URL}#{entity}" for entity in ROOTS_WITHOUT_URL]
        transformer = RDF2VecTransformer()
        walks = transformer.get_walks(kg, entities)
        assert (
            type(
<<<<<<< HEAD
                RDF2VecTransformer()
                .fit(walks, verbose=2)
                .transform(kg, entities, verbose=1)
=======
                RDF2VecTransformer(verbose=2)
                .fit(walks)
                .transform(kg, entities)
>>>>>>> b6e53339
            )
            == tuple
        )<|MERGE_RESOLUTION|>--- conflicted
+++ resolved
@@ -95,15 +95,9 @@
         walks = transformer.get_walks(kg, entities)
         assert (
             type(
-<<<<<<< HEAD
-                RDF2VecTransformer()
-                .fit(walks, verbose=2)
-                .transform(kg, entities, verbose=1)
-=======
                 RDF2VecTransformer(verbose=2)
                 .fit(walks)
                 .transform(kg, entities)
->>>>>>> b6e53339
             )
             == tuple
         )