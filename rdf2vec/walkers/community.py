from walkers import Walker
from collections import defaultdict
from graph import Vertex
from hashlib import md5
import networkx as nx
<<<<<<< HEAD
import community
import itertools
def check_random_state(seed):
    print('test')
    return itertools
community.community_louvain.check_random_state = check_random_state
=======
>>>>>>> 9d13f459
import numpy as np
import community
import itertools

def check_random_state(seed):
    return np.random
community.community_louvain.check_random_state = check_random_state
np.random.permutation = lambda x: next(itertools.permutations(x))

class CommunityWalker(Walker):
    def __init__(self, depth, walks_per_graph, hop_prob=0.1):
        super(CommunityWalker, self).__init__(depth, walks_per_graph)
        self.hop_prob = hop_prob

    def _community_detection(self, graph):
        # Convert our graph to a networkX graph
        nx_graph = nx.Graph()

        for v in graph._vertices:
            if not v.predicate:
                name = v.name
                nx_graph.add_node(name, name=name, pred=v.predicate, vertex=v)

        for v in graph._vertices:
            if not v.predicate:
                v_name = v.name
                # Neighbors are predicates
                for pred in graph.get_neighbors(v):
                    pred_name = pred.name
                    for obj in graph.get_neighbors(pred):
                        obj_name = obj.name
                        nx_graph.add_edge(v_name, obj_name, name=pred_name)

        # This will create a dictionary that maps the URI on a community
        partition = community.best_partition(nx_graph)
        self.labels_per_community = defaultdict(list)

        self.communities = {}
        vertices = nx.get_node_attributes(nx_graph, 'vertex')
        for node in partition:
            self.communities[vertices[node]] = partition[node]

        for node in self.communities:
            self.labels_per_community[self.communities[node]].append(node)

    def extract_random_community_walks(self, graph, root):
        """Extract random walks of depth - 1 hops rooted in root."""
        # Initialize one walk of length 1 (the root)

        walks = {(root,)}

        for i in range(self.depth):
            # In each iteration, iterate over the walks, grab the
            # last hop, get all its neighbors and extend the walks
            walks_copy = walks.copy()
            for walk in walks_copy:
                node = walk[-1]
                neighbors = graph.get_neighbors(node)

                if len(neighbors) > 0:
                    walks.remove(walk)

                for neighbor in neighbors:
                    walks.add(walk + (neighbor, ))

                if node in self.communities:
                    if np.random.random() < self.hop_prob:
                        community_nodes = self.labels_per_community[self.communities[node]]
                        rand_jump = np.random.choice(community_nodes)
                        walks.add(walk + (rand_jump, ))

            # TODO: Should we prune in every iteration?
            if self.walks_per_graph is not None:
                n_walks = min(len(walks),  self.walks_per_graph)
                walks_ix = np.random.choice(range(len(walks)), replace=False,
                                            size=n_walks)
                if len(walks_ix) > 0:
                    walks_list = list(walks)
                    walks = {walks_list[ix] for ix in walks_ix}

        # Return a numpy array of these walks
        return list(walks)

    def extract(self, graph, instances):
        self._community_detection(graph)
        canonical_walks = set()
        for instance in instances:
            walks = self.extract_random_community_walks(graph, Vertex(str(instance)))
            for walk in walks:
                canonical_walk = []
                for i, hop in enumerate(walk):
                    if i == 0 or i % 2 == 1:
                        canonical_walk.append(hop.name)
                    else:
                        digest = md5(hop.name.encode()).digest()[:8]
                        canonical_walk.append(str(digest))

                canonical_walks.add(tuple(canonical_walk))

        return canonical_walks<|MERGE_RESOLUTION|>--- conflicted
+++ resolved
@@ -3,15 +3,6 @@
 from graph import Vertex
 from hashlib import md5
 import networkx as nx
-<<<<<<< HEAD
-import community
-import itertools
-def check_random_state(seed):
-    print('test')
-    return itertools
-community.community_louvain.check_random_state = check_random_state
-=======
->>>>>>> 9d13f459
 import numpy as np
 import community
 import itertools
