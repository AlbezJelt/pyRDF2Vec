--- conflicted
+++ resolved
@@ -19,11 +19,7 @@
         _model: The gensim.models.word2vec model.
             Defaults to None.
         kwargs: The keyword arguments dictionary.
-<<<<<<< HEAD
-            Defaults to {size=500, min_count=0, negative=20}.
-=======
             Defaults to { min_count=0, negative=20, vector_size=500 }.
->>>>>>> 0a00bdc2
 
     """
 
