--- conflicted
+++ resolved
@@ -53,11 +53,7 @@
             Defaults to False.
         skip_predicates: The label predicates to skip from the KG.
             Defaults to set.
-<<<<<<< HEAD
-        skip_verif: To skip or not the verification of existing entities in a
-=======
         skip_verify: To skip or not the verification of existing entities in a
->>>>>>> debb637c
             Knowledge Graph. Its deactivation can improve HTTP latency for KG
             remotes.
             Defaults to False.
@@ -103,11 +99,7 @@
         validator=attr.validators.instance_of(bool),
     )
 
-<<<<<<< HEAD
-    skip_verif = attr.ib(
-=======
     skip_verify = attr.ib(
->>>>>>> debb637c
         kw_only=True,
         type=bool,
         default=False,
@@ -299,13 +291,9 @@
                 responses = [self.connector.fetch(query) for query in queries]
 
             literals_responses = [
-<<<<<<< HEAD
-                self.connector.res2literals(res["results"]["bindings"])
-=======
                 self.connector.res2literals(
                     res["results"]["bindings"]  # type: ignore
                 )
->>>>>>> debb637c
                 for res in responses
             ]
             return [
@@ -379,19 +367,6 @@
             ]
             if self.mul_req:
                 responses = [
-<<<<<<< HEAD
-                    res["boolean"]
-                    for res in asyncio.run(self.connector.afetch(queries))
-                ]
-            else:
-                responses = [
-                    self.connector.fetch(query)["boolean"] for query in queries
-                ]
-            return False in responses
-        return not all(
-            [Vertex(entity) in self._vertices for entity in entities]
-        )
-=======
                     res["boolean"]  # type: ignore
                     for res in asyncio.run(self.connector.afetch(queries))
                 ]
@@ -400,7 +375,6 @@
                 responses = [res["boolean"] for res in responses]
             return False not in responses
         return all([Vertex(entity) in self._vertices for entity in entities])
->>>>>>> debb637c
 
     def remove_edge(self, v1: Vertex, v2: Vertex) -> bool:
         """Removes the edge (v1 -> v2) if present.
@@ -465,13 +439,9 @@
             entities,
             asyncio.run(self.connector.afetch(queries)),
         ):
-<<<<<<< HEAD
-            hops = self._res2hops(Vertex(entity), res["results"]["bindings"])
-=======
             hops = self._res2hops(
                 Vertex(entity), res["results"]["bindings"]  # type: ignore
             )
->>>>>>> debb637c
             self._entity_hops.update({entity: hops})
 
     @cachedmethod(
